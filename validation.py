--- conflicted
+++ resolved
@@ -12,8 +12,6 @@
 from platform import system
 from shutil import which
 from typing import Any, Collection, Iterable, Optional, Type, Union
-
-from pipescaler.common import PathLike
 
 from .exception import (
     ArgumentConflictError,
@@ -159,11 +157,7 @@
     return validated_paths
 
 
-<<<<<<< HEAD
 def validate_input_file(path: PathLike, must_exist=True) -> Path:
-=======
-def validate_input_file(path: PathLike) -> Path:
->>>>>>> 4c45b2b6
     """Validate input file path and make it absolute.
 
     Arguments:
@@ -289,11 +283,7 @@
     return validated_values
 
 
-<<<<<<< HEAD
 def validate_output_file(path: PathLike, may_exist=True) -> Path:
-=======
-def validate_output_file(path: PathLike, exists_ok=True) -> Path:
->>>>>>> 4c45b2b6
     """Validate output file path and make it absolute.
 
     Arguments:
