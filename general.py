--- conflicted
+++ resolved
@@ -6,31 +6,18 @@
 #
 #   This software may be modified and distributed under the terms of the
 #   BSD license. See the LICENSE file for details.
-<<<<<<< HEAD
-"""
-General-purpose functions not tied to a particular project.
-
-Last updated 2020-08-15
-"""
-################################### MODULES ###################################
-from contextlib import contextmanager
-=======
 """General-purpose functions not tied to a particular project."""
 ####################################### MODULES ########################################
->>>>>>> b12cd2d1
 from inspect import currentframe, getframeinfo
+from typing import Dict, Optional
+
 from readline import insert_text, redisplay, set_pre_input_hook
-from typing import Dict, Optional
 
 # noinspection Mypy
 from . import package_root
 
 
-<<<<<<< HEAD
-###################################### FUNCTIONS ######################################
-=======
 ###################################### FUNCTIONS #######################################
->>>>>>> b12cd2d1
 def embed_kw(verbosity: int = 2) -> Dict[str, str]:
     """
     Prepares header for IPython prompt showing current location in code.
@@ -118,93 +105,4 @@
     result = input(prompt)
     set_pre_input_hook()
 
-<<<<<<< HEAD
-    return result
-
-
-@contextmanager
-def temporary_filename(suffix=None):
-    try:
-        f = NamedTemporaryFile(delete=False, suffix=suffix)
-        f.close()
-        yield f.name
-    finally:
-        remove(f.name)
-
-
-def validate_input_path(
-    value: str,
-    file_ok: bool = True,
-    directory_ok: bool = False,
-    default_directory: Optional[str] = None,
-) -> str:
-    if not file_ok and not directory_ok:
-        raise ValueError("both file and directory paths may not be prohibited")
-    if default_directory is None:
-        default_directory = getcwd()
-
-    try:
-        value = str(value)
-    except ValueError:
-        raise ValueError(f"'{value}' is of type '{type(value)}', not str")
-
-    value = expandvars(value)
-    if dirname(value) == "":
-        value = join(default_directory, basename(value))
-
-    if not exists(value):
-        raise ValueError(f"'{value}' does not exist")
-    elif file_ok and not directory_ok and not isfile(value):
-        raise ValueError(f"'{value}' is not a file")
-    elif not file_ok and directory_ok and not isdir(value):
-        raise ValueError(f"'{value}' is not a directory")
-    elif not isfile(value) and not isdir(value):
-        raise ValueError(f"'{value}' is not a file or directory")
-    elif not access(value, R_OK):
-        raise ValueError(f"'{value}' cannot be read")
-
-    return value
-
-
-def validate_output_path(
-    value: str,
-    file_ok: bool = True,
-    directory_ok: bool = False,
-    default_directory: Optional[str] = None,
-) -> str:
-    if not file_ok and not directory_ok:
-        raise ValueError("both file and directory paths may not be prohibited")
-    if default_directory is None:
-        default_directory = getcwd()
-
-    try:
-        value = str(value)
-    except ValueError:
-        raise ValueError(f"'{value}' is of type '{type(value)}', not str")
-
-    value = expandvars(value)
-    if dirname(value) == "":
-        value = join(default_directory, basename(value))
-
-    if exists(value):
-        if file_ok and not directory_ok and not isfile(value):
-            raise ValueError(f"'{value}' is not a file")
-        elif not file_ok and directory_ok and not isdir(value):
-            raise ValueError(f"'{value}' is not a directory")
-        elif not isfile(value) and not isdir(value):
-            raise ValueError(f"'{value}' is not a file or directory")
-        elif not access(value, W_OK):
-            raise ValueError(f"'{value}' cannot be written")
-    else:
-        directory = dirname(value)
-        if not exists(directory):
-            raise ValueError(f"'{directory}' does not exist")
-        elif not isdir(directory):
-            raise ValueError(f"'{directory}' is not a directory")
-        if not access(directory, W_OK):
-            raise ValueError(f"'{directory}' cannot be written")
-
-    return value
-=======
-    return result
->>>>>>> b12cd2d1
+    return result