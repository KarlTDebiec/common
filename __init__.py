#!/usr/bin/env python
#  Copyright 2017-2022 Karl T Debiec
#  All rights reserved. This software may be modified and distributed under
#  the terms of the BSD license. See the LICENSE file for details.
"""General-purpose code not tied to a particular project."""
from __future__ import annotations

from pathlib import Path

from .argument_parsing import (
    float_arg,
    get_arg_groups_by_name,
    get_optional_arguments_group,
    get_required_arguments_group,
    get_validator,
    input_directories_arg,
    input_directory_arg,
    input_file_arg,
    input_files_arg,
    int_arg,
    ints_arg,
    output_directory_arg,
    output_file_arg,
    str_arg,
)
from .command_line_interface import CommandLineInterface
from .exception import (
    ArgumentConflictError,
    DirectoryExistsError,
    DirectoryNotFoundError,
    ExecutableNotFoundError,
    GetterError,
    IsAFileError,
    NotAFileError,
    NotAFileOrDirectoryError,
    UnsupportedPlatformError,
)
from .file import (
    get_temp_directory_path,
    get_temp_file_path,
    rename_preexisting_output_file_path,
)
<<<<<<< HEAD
from .general import run_command
from .logging import set_logging_verbosity
=======
from .general import run_command, set_logging_verbosity
from .typing import PathLike
>>>>>>> 4c45b2b6
from .validation import (
    validate_enum,
    validate_executable,
    validate_float,
    validate_input_directories,
    validate_input_directory,
    validate_input_file,
    validate_input_files,
    validate_int,
    validate_ints,
    validate_output_directory,
    validate_output_file,
    validate_str,
    validate_type,
)

package_root = Path(__file__).resolve().parent.parent
"""absolute path of package containing this common submodule (e.g. if this file is
'/path/to/package/common/__init__.py', value is '/path/to/package"""

__all__ = [
    "ArgumentConflictError",
    "CommandLineInterface",
    "DirectoryExistsError",
    "DirectoryNotFoundError",
    "ExecutableNotFoundError",
    "GetterError",
    "IsAFileError",
    "NotAFileError",
    "NotAFileOrDirectoryError",
    "PathLike",
    "UnsupportedPlatformError",
    "float_arg",
    "get_arg_groups_by_name",
    "get_optional_arguments_group",
    "get_required_arguments_group",
    "get_temp_directory_path",
    "get_temp_file_path",
    "get_validator",
    "input_directories_arg",
    "input_directory_arg",
    "input_file_arg",
    "input_files_arg",
    "int_arg",
    "ints_arg",
    "output_directory_arg",
    "output_file_arg",
    "package_root",
    "rename_preexisting_output_file_path",
    "run_command",
    "set_logging_verbosity",
    "str_arg",
    "validate_enum",
    "validate_executable",
    "validate_float",
    "validate_input_directory",
    "validate_input_directories",
    "validate_input_file",
    "validate_input_files",
    "validate_int",
    "validate_ints",
    "validate_output_directory",
    "validate_output_file",
    "validate_str",
    "validate_type",
]<|MERGE_RESOLUTION|>--- conflicted
+++ resolved
@@ -40,13 +40,9 @@
     get_temp_file_path,
     rename_preexisting_output_file_path,
 )
-<<<<<<< HEAD
 from .general import run_command
 from .logging import set_logging_verbosity
-=======
-from .general import run_command, set_logging_verbosity
 from .typing import PathLike
->>>>>>> 4c45b2b6
 from .validation import (
     validate_enum,
     validate_executable,
