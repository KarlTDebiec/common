#  Copyright 2017-2024 Karl T Debiec. All rights reserved. This software may be modified
#  and distributed under the terms of the BSD license. See the LICENSE file for details.
"""General-purpose code not tied to a particular project."""
from __future__ import annotations

from pathlib import Path

<<<<<<< HEAD
from .argument_parsing import (
    float_arg,
    get_arg_groups_by_name,
    get_optional_arguments_group,
    get_required_arguments_group,
    get_validator,
    input_directory_path_arg,
    input_directory_paths_arg,
    input_file_path_arg,
    input_file_paths_arg,
    int_arg,
    ints_arg,
    output_directory_path_arg,
    output_file_path_arg,
    str_arg,
)
from .cli import Cli
=======
from .command_line_interface import CommandLineInterface
>>>>>>> 324f6f96
from .exception import (
    ArgumentConflictError,
    DirectoryExistsError,
    DirectoryNotFoundError,
    ExecutableNotFoundError,
    GetterError,
    IsAFileError,
    NotAFileError,
    NotAFileOrDirectoryError,
    UnsupportedPlatformError,
)
<<<<<<< HEAD
from .file import (
    get_temp_directory_path,
    get_temp_file_path,
    rename_preexisting_output_path,
)
from .general import run_command, run_command_long
from .logging import set_logging_verbosity
from .testing import run_cli_with_args
from .typing import PathLike
from .validation import (
    validate_executable,
    validate_float,
    validate_input_directory_path,
    validate_input_directory_paths,
    validate_input_file_path,
    validate_input_file_paths,
    validate_int,
    validate_ints,
    validate_output_directory_path,
    validate_output_file_path,
    validate_str,
    validate_type,
)
=======
>>>>>>> 324f6f96

package_root = Path(__file__).resolve().parent.parent
"""absolute path of package containing this common submodule (e.g. if this file is
'/path/to/package/common/__init__.py', value is '/path/to/package)"""

__all__ = [
    "ArgumentConflictError",
    "Cli",
    "DirectoryExistsError",
    "DirectoryNotFoundError",
    "ExecutableNotFoundError",
    "GetterError",
    "IsAFileError",
    "NotAFileError",
    "NotAFileOrDirectoryError",
    "UnsupportedPlatformError",
<<<<<<< HEAD
    "float_arg",
    "get_arg_groups_by_name",
    "get_optional_arguments_group",
    "get_required_arguments_group",
    "get_temp_directory_path",
    "get_temp_file_path",
    "get_validator",
    "input_directory_paths_arg",
    "input_directory_path_arg",
    "input_file_path_arg",
    "input_file_paths_arg",
    "int_arg",
    "ints_arg",
    "output_directory_path_arg",
    "output_file_path_arg",
    "package_root",
    "rename_preexisting_output_path",
    "run_cli_with_args",
    "run_command",
    "run_command_long",
    "set_logging_verbosity",
    "str_arg",
    "validate_executable",
    "validate_float",
    "validate_input_directory_path",
    "validate_input_directory_paths",
    "validate_input_file_path",
    "validate_input_file_paths",
    "validate_int",
    "validate_ints",
    "validate_output_directory_path",
    "validate_output_file_path",
    "validate_str",
    "validate_type",
=======
    "package_root",
>>>>>>> 324f6f96
]<|MERGE_RESOLUTION|>--- conflicted
+++ resolved
@@ -5,27 +5,7 @@
 
 from pathlib import Path
 
-<<<<<<< HEAD
-from .argument_parsing import (
-    float_arg,
-    get_arg_groups_by_name,
-    get_optional_arguments_group,
-    get_required_arguments_group,
-    get_validator,
-    input_directory_path_arg,
-    input_directory_paths_arg,
-    input_file_path_arg,
-    input_file_paths_arg,
-    int_arg,
-    ints_arg,
-    output_directory_path_arg,
-    output_file_path_arg,
-    str_arg,
-)
-from .cli import Cli
-=======
 from .command_line_interface import CommandLineInterface
->>>>>>> 324f6f96
 from .exception import (
     ArgumentConflictError,
     DirectoryExistsError,
@@ -37,40 +17,14 @@
     NotAFileOrDirectoryError,
     UnsupportedPlatformError,
 )
-<<<<<<< HEAD
-from .file import (
-    get_temp_directory_path,
-    get_temp_file_path,
-    rename_preexisting_output_path,
-)
-from .general import run_command, run_command_long
-from .logging import set_logging_verbosity
-from .testing import run_cli_with_args
-from .typing import PathLike
-from .validation import (
-    validate_executable,
-    validate_float,
-    validate_input_directory_path,
-    validate_input_directory_paths,
-    validate_input_file_path,
-    validate_input_file_paths,
-    validate_int,
-    validate_ints,
-    validate_output_directory_path,
-    validate_output_file_path,
-    validate_str,
-    validate_type,
-)
-=======
->>>>>>> 324f6f96
 
-package_root = Path(__file__).resolve().parent.parent
+package_root = Path(__file__).absolute().resolve().parent.parent
 """absolute path of package containing this common submodule (e.g. if this file is
-'/path/to/package/common/__init__.py', value is '/path/to/package)"""
+'/path/to/package/common/__init__.py', value is '/path/to/package"""
 
 __all__ = [
     "ArgumentConflictError",
-    "Cli",
+    "CommandLineInterface",
     "DirectoryExistsError",
     "DirectoryNotFoundError",
     "ExecutableNotFoundError",
@@ -79,42 +33,5 @@
     "NotAFileError",
     "NotAFileOrDirectoryError",
     "UnsupportedPlatformError",
-<<<<<<< HEAD
-    "float_arg",
-    "get_arg_groups_by_name",
-    "get_optional_arguments_group",
-    "get_required_arguments_group",
-    "get_temp_directory_path",
-    "get_temp_file_path",
-    "get_validator",
-    "input_directory_paths_arg",
-    "input_directory_path_arg",
-    "input_file_path_arg",
-    "input_file_paths_arg",
-    "int_arg",
-    "ints_arg",
-    "output_directory_path_arg",
-    "output_file_path_arg",
     "package_root",
-    "rename_preexisting_output_path",
-    "run_cli_with_args",
-    "run_command",
-    "run_command_long",
-    "set_logging_verbosity",
-    "str_arg",
-    "validate_executable",
-    "validate_float",
-    "validate_input_directory_path",
-    "validate_input_directory_paths",
-    "validate_input_file_path",
-    "validate_input_file_paths",
-    "validate_int",
-    "validate_ints",
-    "validate_output_directory_path",
-    "validate_output_file_path",
-    "validate_str",
-    "validate_type",
-=======
-    "package_root",
->>>>>>> 324f6f96
 ]