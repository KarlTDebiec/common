#!/usr/bin/env python
#  Copyright 2017-2022 Karl T Debiec
#  All rights reserved. This software may be modified and distributed under
#  the terms of the BSD license. See the LICENSE file for details.
"""General-purpose functions not tied to a particular project."""
<<<<<<< HEAD
=======
from __future__ import annotations

import logging
>>>>>>> 4c45b2b6
from subprocess import PIPE, Popen
from typing import Iterable, Optional


def run_command(
    command: str,
    timeout: int = 600,
    acceptable_exitcodes: Optional[Iterable[int]] = None,
) -> tuple[int, Optional[str], Optional[str]]:
    """Run a provided command.

    Arguments:
        command: command to run
        timeout: maximum time to await command's completion
        acceptable_exitcodes: acceptable exit codes
    Returns:
        exitcode, standard output, and standard error
    Raises:
        ValueError: If exitcode is not one of acceptable_exitcodes
    """
    if acceptable_exitcodes is None:
        acceptable_exitcodes = [0]

    with Popen(command, shell=True, stdout=PIPE, stderr=PIPE) as child:
        exitcode = child.wait(timeout)
        stdout, stderr = child.communicate()
        try:
            stdout_str = stdout.decode("utf8")
        except UnicodeDecodeError:
            stdout_str = stdout.decode("ISO-8859-1")
        try:
            stderr_str = stderr.decode("utf8")
        except UnicodeDecodeError:
            stderr_str = stderr.decode("ISO-8859-1")
        if exitcode not in acceptable_exitcodes:
            raise ValueError(
                f"subprocess for command:\n"
                f"{command}\n\n"
                f"failed with exit code {exitcode};\n\n"
                f"STDOUT:\n"
                f"{stdout_str}\n\n"
                f"STDERR:\n"
                f"{stderr_str}"
            )
        return (exitcode, stdout_str, stderr_str)<|MERGE_RESOLUTION|>--- conflicted
+++ resolved
@@ -3,12 +3,8 @@
 #  All rights reserved. This software may be modified and distributed under
 #  the terms of the BSD license. See the LICENSE file for details.
 """General-purpose functions not tied to a particular project."""
-<<<<<<< HEAD
-=======
 from __future__ import annotations
 
-import logging
->>>>>>> 4c45b2b6
 from subprocess import PIPE, Popen
 from typing import Iterable, Optional
 
