--- conflicted
+++ resolved
@@ -10,10 +10,7 @@
     RawDescriptionHelpFormatter,
     _SubParsersAction,  # noqa pylint
 )
-<<<<<<< HEAD
-=======
 from datetime import datetime
->>>>>>> c020db99
 from inspect import cleandoc
 from logging import FileHandler, basicConfig, getLogger, info
 from pathlib import Path
